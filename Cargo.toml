--- conflicted
+++ resolved
@@ -29,15 +29,10 @@
 rand = "0.8.0"
 log = "0.4.13"
 # zeroize = { version = "1.2.0", features = ["zeroize_derive"] }
-<<<<<<< HEAD
 base64 = "0.21.0"
 futures_ringbuf = "0.4.0"
-=======
-base64 = "0.20.0"
-futures_ringbuf = "0.3.1"
 async-trait = "0.1.57"
 mockall_double = "0.3.0"
->>>>>>> ff78cbbd
 time = { version = "0.3.7", features = ["formatting"] }
 instant = { version = "0.1.12", features = ["wasm-bindgen"] }
 
@@ -91,14 +86,9 @@
 mockall = "0.11.4"
 
 [features]
-<<<<<<< HEAD
-transit = ["socket2", "stun_codec", "if-addrs", "bytecodec", "async-trait", "noise-protocol", "noise-rust-crypto"]
+transit = ["socket2", "stun_codec", "if-addrs", "bytecodec", "noise-protocol", "noise-rust-crypto"]
 transfer = ["transit", "tar", "async-tar", "rmp-serde", "zstd"]
-=======
-transit = ["socket2", "stun_codec", "if-addrs", "bytecodec", "noise-protocol", "noise-rust-crypto"]
-transfer = ["transit", "async-tar", "rmp-serde"]
 dilation = ["transit"]
->>>>>>> ff78cbbd
 forwarding = ["transit", "rmp-serde"]
 default = ["transfer", "dilation"]
 all = ["default", "forwarding"]
